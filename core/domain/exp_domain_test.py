--- conflicted
+++ resolved
@@ -428,7 +428,6 @@
             exploration.states['GHI'] = ghi_state
             exploration.validate()
 
-<<<<<<< HEAD
             exploration.skin_instance.panel_contents_dict['right'].append(
                 gadget_instance)
             with self.assertRaisesRegexp(
@@ -437,8 +436,6 @@
                 exploration.validate()
             exploration.skin_instance.panel_contents_dict['right'].pop()
 
-=======
->>>>>>> b9154073
             gadget_instance.visible_in_states.extend(['GHI'])
             with self.assertRaisesRegexp(
                     utils.ValidationError,
@@ -962,7 +959,10 @@
 param_specs: {}
 schema_version: 6
 skin_customizations:
-  panels_contents: {}
+  panels_contents:
+    bottom: []
+    left: []
+    right: []
 states:
   (untitled state):
     content:
@@ -1184,7 +1184,45 @@
         self.assertIn('Renamed state', exploration.states)
         self.assertIn('State 2', exploration.states)
 
-<<<<<<< HEAD
+        # Can successfully add 'END' state
+        exploration.add_states(['END'])
+
+        # Should fail to rename like any other state
+        with self.assertRaisesRegexp(ValueError, 'Duplicate state name'):
+            exploration.rename_state('State 2', 'END')
+
+        # Ensure the other states are connected to END
+        exploration.states['Renamed state'].interaction.handlers[
+            0].rule_specs[0].dest = 'State 2'
+        exploration.states['State 2'].interaction.handlers[
+            0].rule_specs[0].dest = 'END'
+
+        # Ensure the other states have interactions
+        exploration.states['Renamed state'].update_interaction_id('TextInput')
+        exploration.states['State 2'].update_interaction_id('TextInput')
+
+        # Other miscellaneous requirements for validation
+        exploration.objective = 'Objective'
+
+        # The exploration should NOT be terminable even though it has a state
+        # called 'END' and everything else is connected to it.
+        with self.assertRaises(Exception):
+            exploration.validate(strict=True)
+
+        # Renaming the node to something other than 'END' and giving it an
+        # EndExploration is enough to validate it
+        exploration.rename_state('END', 'AnotherEnd')
+        exploration.states['AnotherEnd'].update_interaction_id('EndExploration')
+        exploration.validate(strict=True)
+
+        # Name it back for final tests
+        exploration.rename_state('AnotherEnd', 'END')
+
+        # Should be able to successfully delete it
+        exploration.delete_state('END')
+        self.assertNotIn('END', exploration.states)
+
+
 class GadgetOperationsUnitTests(test_utils.GenericTestBase):
     """Test methods operating on gadgets."""
 
@@ -1237,45 +1275,6 @@
         with self.assertRaisesRegexp(
                 ValueError, 'Gadget ANewName does not exist.'):
             exploration.delete_gadget('ANewName')
-=======
-        # Can successfully add 'END' state
-        exploration.add_states(['END'])
-
-        # Should fail to rename like any other state
-        with self.assertRaisesRegexp(ValueError, 'Duplicate state name'):
-            exploration.rename_state('State 2', 'END')
-
-        # Ensure the other states are connected to END
-        exploration.states['Renamed state'].interaction.handlers[
-            0].rule_specs[0].dest = 'State 2'
-        exploration.states['State 2'].interaction.handlers[
-            0].rule_specs[0].dest = 'END'
-
-        # Ensure the other states have interactions
-        exploration.states['Renamed state'].update_interaction_id('TextInput')
-        exploration.states['State 2'].update_interaction_id('TextInput')
-
-        # Other miscellaneous requirements for validation
-        exploration.objective = 'Objective'
-
-        # The exploration should NOT be terminable even though it has a state
-        # called 'END' and everything else is connected to it.
-        with self.assertRaises(Exception):
-            exploration.validate(strict=True)
-
-        # Renaming the node to something other than 'END' and giving it an
-        # EndExploration is enough to validate it
-        exploration.rename_state('END', 'AnotherEnd')
-        exploration.states['AnotherEnd'].update_interaction_id('EndExploration')
-        exploration.validate(strict=True)
-
-        # Name it back for final tests
-        exploration.rename_state('AnotherEnd', 'END')
-
-        # Should be able to successfully delete it
-        exploration.delete_state('END')
-        self.assertNotIn('END', exploration.states)
->>>>>>> b9154073
 
 
 class SkinInstanceUnitTests(test_utils.GenericTestBase):
@@ -1404,12 +1403,8 @@
         panel_contents_dict['left'].append(test_gadget_instance)
         with self.assertRaisesRegexp(
                 utils.ValidationError,
-<<<<<<< HEAD
                 "'left' panel expected at most 1 gadget, but 2 gadgets are "
                 "visible in state 'New state'."):
-=======
-                "'left' panel expected at most 1 gadget, but 2 gadgets are visible in state 'New state'."):
->>>>>>> b9154073
             exploration.validate()
 
         # Assert that an error is raised when a gadget is not visible in any
