--- conflicted
+++ resolved
@@ -2065,7 +2065,6 @@
                          expected_summaries)
 
 
-<<<<<<< HEAD
 class ChangeListSummaryUnitTests(ExplorationServicesUnitTests):
     """Test change list summaries generate as expected for edge cases.
 
@@ -2075,15 +2074,10 @@
     CHANGE_LIST_FOUR: Edits the gadget customization_args then deletes it.
     CHANGE_LIST_FIVE: Adds a gadget, edits a state, deletes the gadget.
     """
-=======
-class ExplorationConversionPipelineTests(ExplorationServicesUnitTests):
-    """Tests the exploration model -> exploration conversion pipeline."""
->>>>>>> b9154073
 
     ALBERT_EMAIL = 'albert@example.com'
     ALBERT_NAME = 'albert'
 
-<<<<<<< HEAD
     BASE_CHANGE_SUMMARY_DATA_STRUCTURE = {
         'exploration_property_changes': {},
         'state_property_changes': {},
@@ -2311,7 +2305,7 @@
         self.signup(self.ALBERT_EMAIL, self.ALBERT_NAME)
 
         self.exploration = self.save_new_valid_exploration(
-            self.EXP_ID, self.ALBERT_ID)
+            self.EXP_ID, self.ALBERT_ID, end_state_name='END')
 
     def test_get_summary_of_change_list(self):
         """Test accurate generation of change summaries."""
@@ -2527,7 +2521,10 @@
         }
 
         self.assertEqual(actual_result, expected_result)
-=======
+
+
+class ExplorationConversionPipelineTests(ExplorationServicesUnitTests):
+    """Tests the exploration model -> exploration conversion pipeline."""
     OLD_EXP_ID = 'exp_id0'
     NEW_EXP_ID = 'exp_id1'
 
@@ -2542,7 +2539,10 @@
 param_specs: {}
 schema_version: 6
 skin_customizations:
-  panels_contents: {}
+  panels_contents:
+    bottom: []
+    left: []
+    right: []
 states:
   END:
     content:
@@ -2592,6 +2592,8 @@
         super(ExplorationConversionPipelineTests, self).setUp()
 
         # Setup user who will own the test explorations.
+        self.ALBERT_EMAIL = 'albert@example.com'
+        self.ALBERT_NAME = 'albert'
         self.ALBERT_ID = self.get_user_id_from_email(self.ALBERT_EMAIL)
         self.signup(self.ALBERT_EMAIL, self.ALBERT_NAME)
 
@@ -2607,7 +2609,11 @@
             blurb='',
             author_notes='',
             default_skin='conversation_v1',
-            skin_customizations={'panels_contents': {}},
+            skin_customizations={'panels_contents': {
+                'bottom': [],
+                'left': [],
+                'right': []
+            }},
             states_schema_version=0,
             init_state_name=feconf.DEFAULT_INIT_STATE_NAME,
             states={
@@ -2697,7 +2703,11 @@
             blurb='',
             author_notes='',
             default_skin='conversation_v1',
-            skin_customizations={'panels_contents': {}},
+            skin_customizations={'panels_contents': {
+                'bottom': [],
+                'left': [],
+                'right': []
+            }},
             states_schema_version=0,
             init_state_name=feconf.DEFAULT_INIT_STATE_NAME,
             states={
@@ -2887,7 +2897,11 @@
             blurb='',
             author_notes='',
             default_skin='conversation_v1',
-            skin_customizations={'panels_contents': {}},
+            skin_customizations={'panels_contents': {
+                'bottom': [],
+                'left': [],
+                'right': []
+            }},
             states_schema_version=0,
             init_state_name=feconf.DEFAULT_INIT_STATE_NAME,
             states={
@@ -2926,5 +2940,4 @@
             feconf.CURRENT_EXPLORATION_STATES_SCHEMA_VERSION)
 
         # The converted exploration should be up-to-date and properly converted.
-        self.assertEqual(exploration.to_yaml(), self.UPGRADED_EXP_YAML)
->>>>>>> b9154073
+        self.assertEqual(exploration.to_yaml(), self.UPGRADED_EXP_YAML)