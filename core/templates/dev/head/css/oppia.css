/*
  Copyright 2012 Google Inc. All Rights Reserved.

  Licensed under the Apache License, Version 2.0 (the "License");
  you may not use this file except in compliance with the License.
  You may obtain a copy of the License at

      http://www.apache.org/licenses/LICENSE-2.0

  Unless required by applicable law or agreed to in writing, software
  distributed under the License is distributed on an "AS IS" BASIS,
  WITHOUT WARRANTIES OR CONDITIONS OF ANY KIND, either express or implied.
  See the License for the specific language governing permissions and
  limitations under the License.
*/

/* Bootstrap overrides and additions. */

html {
  height: 100%;
}

body {
  height: 100%;
  margin: 0 auto;
  padding: 0;
  width: 100%;
}

h3 {
  color: #222;
  line-height: 1.1;
}

/*
  Override the Bootstrap default (which had the horizontal padding set to 20px 
  on both sides, leading to alignment issues when nesting container-fluid
  elements in the exploration editor).
*/
.container-fluid {
  padding-right: 0;
  padding-left: 0;
}

.oppia-editor h3 {
  font-size: 18px;
  margin: 0;
}

.oppia-editor h4 {
  font-size: 14px;
  margin: 0;
}

.oppia-editor form {
  margin: 0;
}

.oppia-rule-ctrl {
  padding: 2px 3px;
}

p {
  color: #444;
  line-height: 1.5;
  /* The following should be the same as the line-height (1.5). */
  margin: 1.5em 0;
  text-align: left;
  word-spacing: 0;
}

.navbar-static-top .container,
.navbar-fixed-top .container,
.navbar-fixed-bottom .container {
  margin: 0 auto;
  width: 98%;
}

#wrapper {
  min-height: 100%;
  position: relative;
}

/*
  The following rule ensures that, as the viewport gets
  smaller, any media will scale down according to its
  container's width.
*/
img, video, canvas {
  max-width: 100%
}

textarea {
  width: 90%;
}

/*
  This is needed for proper display of tabs. See

  https://github.com/angular-ui/bootstrap/commit/8620aedba99b05822311
*/
.nav, .pagination, .carousel a {
  cursor: pointer;
}

.oppia-editor-header {
  font-size: 110%;
  font-variant: small-caps;
}

.oppia-no-scroll::-webkit-scrollbar {
  display: none;
}

.oppia-save-exploration-button {
  font-size: 110%;
  font-variant: small-caps;
  font-weight: bold;
  margin: 0 5px 0 5px;
}

.oppia-code {
  font-family: Consolas, Monaco, Lucida Console, Liberation Mono, monospace;
}

.oppia-gallery {
  background-color: #f6f6f6;
  border: 1px solid #bbb;
  border-radius: 3px;
}

.oppia-gallery-menu {
  border-right: 1px solid #bbb;
  float: left;
  min-height: 300px;
  padding: 10px 15px 0 15px;
  width: 150px;
}
.oppia-gallery-menu-title {
  font-size: 120%;
  padding: 12px 0;
}

.oppia-gallery-tiles-container {
  background-color: white;
  border-radius: 3px;
  min-height: 300px;
  padding-top: 10px;
}

.oppia-gallery-tile {
  background-color: #f6f6f6;
  border: 1px solid #CCC;
  border-radius: 3px;
  box-shadow: 0 1px 2px rgba(100,100,100,0.5);
  display: block;
  float: left;
  margin: 7px;
  min-width: 200px;
  padding-bottom: 2px;
  width: 30%;
}

.oppia-gallery-tile-top, .oppia-gallery-tile-bottom {
  padding: 2px 10px;
}
.oppia-gallery-tile-top:hover {
  background-color: #ddd;
}
.oppia-gallery-tile-bottom {
  white-space: nowrap;
}

.oppia-gallery-tile-anchor:hover {
  text-decoration: none;
}

.oppia-gallery-tile-description {
  margin: 10px 0;
}

.oppia-gallery-tile-title {
  color: #888;
  font-size: 120%;
  font-weight: bold;
}
.oppia-gallery-tile-title:hover {
  text-decoration: none;
}
.oppia-gallery-tile-top:hover .oppia-gallery-tile-title {
  color: black;
}

.oppia-gallery-tile-play {
  float: right;
  opacity: .5;
  -webkit-transform: scale(1.5, 1.5);
  -moz-transform: scale(1.5, 1.5);
  transform: scale(1.5, 1.5);
}

.oppia-gallery-tile-top:hover .oppia-gallery-tile-play {
  opacity: 1;
}

.oppia-page-title {
  color: #222;
  font-size: 30px;
  margin: 0 0 20px 0;
}

.oppia-content {
  margin: 0 auto;
  max-width: 700px;
  -webkit-overflow-scrolling: touch;
  width: 80%;
}

.oppia-iframe-container {
  -webkit-overflow-scrolling: touch;
}

.oppia-alert-blocks {
  position: fixed;
  width: 80%;
  z-index: 3000;
}

.oppia-reader-response-container {
  margin: 20px 0;
}
.oppia-reader-response-container:before {
  content: "\2767";
}
.oppia-reader-response {
  border-radius: 6px;
  font-style: italic;
  margin: 5px 20px;
}

.oppia-response {
  background: #f3f3f3;
  background: rgba(0,0,0,0.04);
  border-radius: 6px;
  margin-top: 30px;
  padding: 10px 10px;
}

.oppia-conversation-log {
  margin-top: 30px;
  opacity: 0.7;
}

.oppia-btn {
  background-image: -webkit-linear-gradient(top, rgba(255, 204, 139, 0.5), rgba(230, 167, 93, 0.5));
  background-image: -moz-linear-gradient(top, rgba(255, 204, 139, 0.5), rgba(230, 167, 93, 0.5));
  background-image: linear-gradient(top, rgba(255, 204, 139, 0.5), rgba(230, 167, 93, 0.5));
  color: #444;
  border-radius: 3px;
  font: bold 14px/20px Arial, sans-serif;
  padding: 4px 10px;
  text-shadow: 0 -1px 0 rgba(0,0,0,0.15);
  text-transform: uppercase;
}

.oppia-btn:hover {
  background: rgb(255, 177, 84);
}

.oppia-small-font {
  font-size: 1.0em;
}

.oppia-editor-prerequisites-form {
  background: #eee;
  border-radius: 5px;
  padding: 5px;
}

.oppia-license {
  border: 1px solid black;
  padding: 0 30px 0 30px;
  margin-bottom: 10px;
}

/* Adds to existing Bootstrap CSS rule. */
.alert-block {
  border: 1px solid black;
  -moz-border-radius: 5px;
  -webkit-border-radius: px;
  border-radius: 5px;
  -moz-box-shadow: 0 2px 4px rgba(0, 0, 0, 0.2);
  -webkit-box-shadow: 0 2px 4px rgba(0, 0, 0, 0.2);
  box-shadow: 0 2px 4px rgba(0, 0, 0, 0.2);
  font-size: 1.2em;
  margin: 0 25% 0 25%;
  opacity: 1;
  width: 80%;
  z-index: 3000;
}

.oppia-form input.ng-invalid.ng-dirty {
  border: 2px solid #FA787E;
}

.oppia-form input.ng-valid.ng-dirty {
  border: 2px solid #78FA89;
}

.oppia-gallery-frame {
  border-radius: 20px;
  margin: 10px;
  padding: 10px;
  width: 100%;
}

.oppia-lightly-grayed {
  color: #888;
}

.oppia-grayed {
  color: gray;
  opacity: 0.5;
}

.oppia-rte-inactive {
  border: 1px solid #ddd;
  background-color: #eee;
  padding: 2px;
}

.oppia-help {
  height: 16px;
  width: 16px;
}

.oppia-main-body {
  height: 100%;
  margin: 0 auto -4em;
  min-height: 100%;
  padding-bottom: 3em;
}

.oppia-footer {
  border-top: 1px solid #DDD;
  bottom: 0;
  height: 3em;
  max-height: 3em;
  margin: auto;
  position: absolute;
  width: 100%;
}

.oppia-exploration-header {
  margin: 10px auto;
  padding: 6px 0;
  text-align: center;
  width: 80%;
}
.oppia-exploration-header a {
  font-size: 200%;
  text-decoration: none;
}

.oppia-wide-panel {
  border: 1px solid black;
  border-radius: 20px;
  width: 100%;
}

.oppia-wide-panel-content {
  font-size: large;
  margin: 5px auto;
  min-height: 400px;
  padding: 20px;
}

.oppia-wide-panel-title {
  color: #062770;
  font-family: verdana, arial, helvetica, sans-serif;
  font-size: 24pt;
  font-weight: bold;
  margin-bottom: 30px;
}

.oppia-btn-container {
  padding: 10px;
}

.oppia-loading {
  background: url(/images/loading.gif) no-repeat center;
  display: none;
  float: left;
  height: 15px;
  margin: 3px;
  width: 15px;
}

.oppia-warning {
  background: #F9EDBE;
  width: 80%;
  max-width: 700px;
}

.oppia-cursor-pointer {
  cursor: pointer;
}

.oppia-editable-name {
  color: #8f8661;
  font-weight: bold;
}
.oppia-editable-name:hover {
  background: #efefef;
  cursor: pointer;
}
.oppia-editable-name:hover::after {
  content: ' ✎';
}

.oppia-placeholder {
  color: gray;
}

.oppia-state-content {
  border-left: 1px dashed #bbb;
  border-right: 1px dashed #bbb;
  border-top: 1px dashed #bbb;
  min-height: 20px;
  padding: 5px;
}

.oppia-widget-preview {
  border-bottom: 1px dashed #bbb;
  border-left: 1px dashed #bbb;
  border-right: 1px dashed #bbb;
  margin: 0 0 2px 0;
}

/* Styles for the state graph vizualization. */

.oppia-graph-viz path.link {
  fill: none;
  stroke: #666;
  stroke-width: 1.5px;
}

.oppia-graph-viz ellipse {
  fill: #ccc;
  stroke: #333;
  stroke-width: 1.5px;
}

.oppia-graph-viz text {
  font: 15px sans-serif;
  pointer-events: none;
}

.oppia-graph-viz text.shadow {
  stroke: #fff;
  stroke-width: 3px;
  stroke-opacity: .8;
}

.oppia-graph-viz .node rect {
  cursor: pointer;
  fill: #fff;
  fill-opacity: .5;
  stroke-width: 0px;
}

.oppia-graph-viz .clickable {
  cursor: pointer;
}

/* Styles for interactive widgets. */

.oppia-rule {
  height: 30px;
}

/* Styles for the statistics page. */

.oppia-stats-table {
  border: 1px solid black;
  padding: 10px;
}

@media screen and (max-width: 460px) {
  .pull-right {
    float: none;
    width: auto;
  }
}

.oppia-feedback-button {
    transition-property: all;
    transition-duration: 0.2s;
    align-content: center;
    background: green;
    border-bottom-left-radius: 5px;
    border-bottom-right-radius: 5px;
    bottom: 10px;
    box-shadow: -5px 5px 3px #CCCCCC;
    color: white;
    cursor: pointer;
    font-size: 15px;
    font-weight: bold;
    height: 90px;
    left: 0;
    opacity: 0.75;
    position: fixed;
    top: 50%;
    width: 100px;

    -moz-transform-origin: 25px 75px;
    -ms-transform-origin: 25px 75px;
    -o-transform-origin: 25px 75px;
    -webkit-transform-origin: 25px 75px;
    transform-origin: 25px 75px;

    -moz-transform: rotate(-90deg);
    -ms-transform: rotate(-90deg);
    -o-transform: rotate(-90deg);
    -webkit-transform: rotate(-90deg);
    transform: rotate(-90deg);
}
.oppia-feedback-button:hover {
    opacity: 1;
    -moz-transform-origin: 35px 65px;
    -ms-transform-origin: 35px 65px;
    -o-transform-origin: 35px 65px;
    -webkit-transform-origin: 35px 65px;
    transform-origin: 35px 65px;
}

<<<<<<< HEAD
.oppia-rule-bubble {
    background: steelblue;
    border-top-left-radius: 8px;
    border-top-right-radius: 8px;
    padding: 3px;
    color: #ffffff;
    text-shadow: 0 -1px 0 rgba(0, 0, 0, 0.25);
}

.oppia-rule-bubble-warning {
    background: #F9EDBE;
    border-top-left-radius: 8px;
    border-top-right-radius: 8px;
    padding: 3px;
    color: #000;
    text-shadow: 0 -1px 0 rgba(0, 0, 0, 0.25);
}

.oppia-feedback-bubble {
    background: #E0E0E0;
    border-bottom-left-radius: 8px;
    padding: 5px;
    width: 80%;
}

.oppia-dest-bubble {
    background: #EEEEEE;
    border-bottom-right-radius: 8px;
    padding: 5px;
    width: 20%;
=======
/* Styles for the splash page. */

.oppia-splash {
  background: hsla(210, 75%, 75%, 1.0);
}

.oppia-carousel-slide {
  height: 800px;
  padding: 50px 90px 0 90px;
}

.oppia-splash-button-container {
  font-size: 200%;
  height: 100px;
}

.oppia-splash-header {
  color: black;
  font: 40px open sans,sans-serif;
  font-weight: bold;
}
  
.oppia-splash-subtitle {
  color: black;
  font: 20px open sans,sans-serif;
}

.oppia-splash-image {
  height: 130px;
  padding: 0 20px;
>>>>>>> 85024d51
}<|MERGE_RESOLUTION|>--- conflicted
+++ resolved
@@ -494,79 +494,77 @@
 }
 
 .oppia-feedback-button {
-    transition-property: all;
-    transition-duration: 0.2s;
-    align-content: center;
-    background: green;
-    border-bottom-left-radius: 5px;
-    border-bottom-right-radius: 5px;
-    bottom: 10px;
-    box-shadow: -5px 5px 3px #CCCCCC;
-    color: white;
-    cursor: pointer;
-    font-size: 15px;
-    font-weight: bold;
-    height: 90px;
-    left: 0;
-    opacity: 0.75;
-    position: fixed;
-    top: 50%;
-    width: 100px;
-
-    -moz-transform-origin: 25px 75px;
-    -ms-transform-origin: 25px 75px;
-    -o-transform-origin: 25px 75px;
-    -webkit-transform-origin: 25px 75px;
-    transform-origin: 25px 75px;
-
-    -moz-transform: rotate(-90deg);
-    -ms-transform: rotate(-90deg);
-    -o-transform: rotate(-90deg);
-    -webkit-transform: rotate(-90deg);
-    transform: rotate(-90deg);
+  transition-property: all;
+  transition-duration: 0.2s;
+  align-content: center;
+  background: green;
+  border-bottom-left-radius: 5px;
+  border-bottom-right-radius: 5px;
+  bottom: 10px;
+  box-shadow: -5px 5px 3px #CCCCCC;
+  color: white;
+  cursor: pointer;
+  font-size: 15px;
+  font-weight: bold;
+  height: 90px;
+  left: 0;
+  opacity: 0.75;
+  position: fixed;
+  top: 50%;
+  width: 100px;
+
+  -moz-transform-origin: 25px 75px;
+  -ms-transform-origin: 25px 75px;
+  -o-transform-origin: 25px 75px;
+  -webkit-transform-origin: 25px 75px;
+  transform-origin: 25px 75px;
+
+  -moz-transform: rotate(-90deg);
+  -ms-transform: rotate(-90deg);
+  -o-transform: rotate(-90deg);
+  -webkit-transform: rotate(-90deg);
+  transform: rotate(-90deg);
 }
 .oppia-feedback-button:hover {
-    opacity: 1;
-    -moz-transform-origin: 35px 65px;
-    -ms-transform-origin: 35px 65px;
-    -o-transform-origin: 35px 65px;
-    -webkit-transform-origin: 35px 65px;
-    transform-origin: 35px 65px;
-}
-
-<<<<<<< HEAD
+  opacity: 1;
+  -moz-transform-origin: 35px 65px;
+  -ms-transform-origin: 35px 65px;
+  -o-transform-origin: 35px 65px;
+  -webkit-transform-origin: 35px 65px;
+  transform-origin: 35px 65px;
+}
+
 .oppia-rule-bubble {
-    background: steelblue;
-    border-top-left-radius: 8px;
-    border-top-right-radius: 8px;
-    padding: 3px;
-    color: #ffffff;
-    text-shadow: 0 -1px 0 rgba(0, 0, 0, 0.25);
+  background: steelblue;
+  border-top-left-radius: 8px;
+  border-top-right-radius: 8px;
+  padding: 3px;
+  color: #ffffff;
+  text-shadow: 0 -1px 0 rgba(0, 0, 0, 0.25);
 }
 
 .oppia-rule-bubble-warning {
-    background: #F9EDBE;
-    border-top-left-radius: 8px;
-    border-top-right-radius: 8px;
-    padding: 3px;
-    color: #000;
-    text-shadow: 0 -1px 0 rgba(0, 0, 0, 0.25);
+  background: #F9EDBE;
+  border-top-left-radius: 8px;
+  border-top-right-radius: 8px;
+  padding: 3px;
+  color: #000;
+  text-shadow: 0 -1px 0 rgba(0, 0, 0, 0.25);
 }
 
 .oppia-feedback-bubble {
-    background: #E0E0E0;
-    border-bottom-left-radius: 8px;
-    padding: 5px;
-    width: 80%;
+  background: #E0E0E0;
+  border-bottom-left-radius: 8px;
+  padding: 5px;
+  width: 80%;
 }
 
 .oppia-dest-bubble {
-    background: #EEEEEE;
-    border-bottom-right-radius: 8px;
-    padding: 5px;
-    width: 20%;
-=======
-/* Styles for the splash page. */
+  background: #EEEEEE;
+  border-bottom-right-radius: 8px;
+  padding: 5px;
+  width: 20%;
+}
 
 .oppia-splash {
   background: hsla(210, 75%, 75%, 1.0);
@@ -596,5 +594,4 @@
 .oppia-splash-image {
   height: 130px;
   padding: 0 20px;
->>>>>>> 85024d51
 }