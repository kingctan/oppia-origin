<!DOCTYPE html>
<html ng-app="oppia">
  <head>
    <title>Oppia Admin Panel</title>

    {% include 'header_css_libs.html' %}
    {% include 'header_js_libs.html' %}
    <script>
      var GLOBALS = {
        csrf_token: JSON.parse('{{csrf_token|js_string}}')
      }
    </script>
  </head>

  <body ng-controller="Admin" ng-cloak>
    <div>
      Click <a href="/">here</a> to go to the main Oppia page.
    </div>

    <br>

    <div ng-if="message" style="background-color: lightyellow; position: fixed; width: 30%; z-index: 3000; border: 1px solid brown; right: 5px;">
      <[message]>
    </div>

    <h3>Reload a single exploration</h3>
    <div class="container" style="margin-left: 0;">
      {% for exploration in demo_explorations %}
        <div class="row">
          <span class="col-lg-4 col-md-4 col-sm-4">
            {{exploration[1]}}
          </span>
          <span class="col-lg-2 col-md-2 col-sm-2">
            <button type="button" class="btn btn-default" ng-click="reloadExploration({{exploration[0]}})">
              Reload
            </button>
          </span>
        </div>
      {% endfor %}
    </div>

    <h3>Configuration properties</h3>

    <div class="container" ng-if="isNonemptyObject(configProperties)" style="margin-left: 0;">
      <div ng-repeat="(configPropertyId, configPropertyData) in configProperties">
        <div class="row" style="padding-bottom: 10px;">
          <span class="col-lg-2 col-md-2 col-sm-2">
            <em><[configPropertyData.description]></em>
          </span>
          <span class="col-lg-6 col-md-6 col-sm-6">
<<<<<<< HEAD
            <object-editor obj-type="<[configPropertyData.obj_type]>" value="configPropertyData.value"></object-editor>
=======
            <object-editor obj-type="<[configPropertyData.obj_type]>" value="configPropertyData.value" is-editable="true">
            </object-editor>
>>>>>>> d1e7481e
          </span>
          <span class="col-lg-2 col-md-2 col-sm-2">
            <button type="button" class="btn btn-default" ng-click="revertToDefaultConfigPropertyValue(configPropertyId)">Revert to default</button>
          </span>
        </div>
      </div>

      <button ng-click="saveConfigProperties()">Save</button>
      <button ng-click="reloadConfigProperties()">Undo changes</button>
    </div>

    <div ng-if="!isNonemptyObject(configProperties)">
      No configuration properties are available.
    </div>

    <h3>Computed configuration properties</h3>

    <div ng-if="isNonemptyObject(computedProperties)">
      <ul>
        <li ng-repeat="(computedPropertyId, computedPropertyData) in computedProperties">
          <em><[computedPropertyData.description]></em>
          <button ng-click="refreshComputedProperty(computedPropertyId)">Reload</button>
        </li>
      </ul>
    </div>

    <div ng-if="!isNonemptyObject(computedProperties)">
      No computed configuration properties are available.
    </div>

    <h3>Performance Counters</h3>

    <ul>
      {% for counter in counters %}
        <li>
          {{counter.description}} : {{counter.value}}
        </li>
      {% endfor %}
    </ul>

    <h3>Jobs</h3>
    <em>Note: This table may be stale; refresh to see the latest state.</em>
    <h4>Existing jobs</h4>
    <table>
      <tr>
        <th>Job ID</th>
        <th>Status</th>
        <th>Time started</th>
        <th>Time finished</th>
        <th></th>
      </tr>
      {% for job in job_data %}
        <tr>
          <td>{{job['id']}}</td>
          <td>{{job['status_code']}}</td>
          <td>{{job['human_readable_time_started']}}</td>
          <td>{{job['human_readable_time_finished']}}</td>
          <td>
            {% if job['is_cancelable'] %}
              <button ng-click="cancelJob('{{job['id']}}', '{{job['job_type']}}')">
                Cancel
              </button>
            {% endif %}
          </td>
        </tr>
      {% endfor %}
    </table>

    <h4>New jobs</h4>
    <ul>
      {% for new_job_type in new_job_types %}
        <li>
          {{new_job_type}}
          <button ng-click="startNewJob('{{new_job_type}}')">
            Start new job
          </button>
        </li>
      {% endfor %}
    </ul>

    {% include 'footer_js_libs.html' %}
    {% include 'rte_js_libs.html' %}

    <script>
      {{ include_js_file('app.js') }}
      {{ include_js_file('admin/Admin.js') }}
      {{ include_js_file('directives.js') }}
      {{ include_js_file('services/warningsData.js') }}
      {{ include_js_file('components/objectEditor.js') }}
      {{ include_js_file('components/valueGeneratorEditor.js') }}
      {{ include_js_file('components/richTextEditor.js') }}
      {{ object_editors_js }}
      {{ value_generators_js }}
    </script>

    {{ widget_js_directives }}
  </body>
</html><|MERGE_RESOLUTION|>--- conflicted
+++ resolved
@@ -48,12 +48,8 @@
             <em><[configPropertyData.description]></em>
           </span>
           <span class="col-lg-6 col-md-6 col-sm-6">
-<<<<<<< HEAD
-            <object-editor obj-type="<[configPropertyData.obj_type]>" value="configPropertyData.value"></object-editor>
-=======
             <object-editor obj-type="<[configPropertyData.obj_type]>" value="configPropertyData.value" is-editable="true">
             </object-editor>
->>>>>>> d1e7481e
           </span>
           <span class="col-lg-2 col-md-2 col-sm-2">
             <button type="button" class="btn btn-default" ng-click="revertToDefaultConfigPropertyValue(configPropertyId)">Revert to default</button>
