// Copyright 2014 The Oppia Authors. All Rights Reserved.
//
// Licensed under the Apache License, Version 2.0 (the "License");
// you may not use this file except in compliance with the License.
// You may obtain a copy of the License at
//
//      http://www.apache.org/licenses/LICENSE-2.0
//
// Unless required by applicable law or agreed to in writing, software
// distributed under the License is distributed on an "AS-IS" BASIS,
// WITHOUT WARRANTIES OR CONDITIONS OF ANY KIND, either express or implied.
// See the License for the specific language governing permissions and
// limitations under the License.

/**
 * @fileoverview Data and controllers for the Oppia contributors' gallery page.
 *
 * @author sll@google.com (Sean Lip)
 */

<<<<<<< HEAD
oppia.controller('ContributeGallery', [
    '$scope', '$http', '$rootScope', '$filter', '$modal', 'warningsData', 'validatorsService',
    function($scope, $http, $rootScope, $filter, $modal, warningsData, validatorsService) {
=======
function ContributeGallery(
    $scope, $http, $rootScope, warningsData, createExplorationButtonService) {
>>>>>>> b9d21955
  $scope.contributeGalleryDataUrl = '/contributehandler/data';
  $scope.categoryList = [];
  $scope.categories = {};

  $rootScope.loadingMessage = 'Loading';

  $scope.showCreateExplorationModal = (
    createExplorationButtonService.showCreateExplorationModal);
  $scope.showUploadExplorationModal = (
    createExplorationButtonService.showUploadExplorationModal);

  // Retrieves gallery data from the server.
  $http.get($scope.contributeGalleryDataUrl).success(function(data) {
    $scope.categories = data.categories;

    // Put the category names in a list.
    for (var category in $scope.categories) {
      $scope.categoryList.push(category);
    }

    $rootScope.loadingMessage = '';
  });

<<<<<<< HEAD
  $scope._getCreateModalInstance = function(categoryList, isUploadModal) {
    return $modal.open({
      templateUrl: 'modals/galleryCreateNew',
      backdrop: 'static',
      resolve: {
        categoriesForDropdown: function() {
          var result = [];
          var sortedCategories = $scope.categoryList.sort();
          for (var i = 0; i < sortedCategories.length; i++) {
            result.push({
              id: sortedCategories[i],
              text: sortedCategories[i]
            });
          }
          return result;
        },
        isUploadModal: function() {
          return isUploadModal;
        }
      },
      controller: [
        '$scope', '$modalInstance', 'categoriesForDropdown', 'isUploadModal',
        function($scope, $modalInstance, categoriesForDropdown, isUploadModal) {
          $scope.categoriesForDropdown = categoriesForDropdown;
          $scope.newExplorationTitle = '';
          $scope.newExplorationCategory = '';
          $scope.isUploadModal = isUploadModal;

          $scope.save = function(title, newCategory) {
            if (!title) {
              warningsData.addWarning('Please specify an exploration title.');
              return;
            }

            if (!newCategory) {
              warningsData.addWarning('Please specify a category for this exploration.');
              return;
            }

            var returnObj = {
              title: title,
              category: newCategory
            };

            if ($scope.isUploadModal) {
              var file = document.getElementById('newFileInput').files[0];
              if (!file || !file.size) {
                warningsData.addWarning('Empty file detected.');
                return;
              }
              returnObj.yamlFile = file;
            }

            $modalInstance.close(returnObj);
          };

          $scope.cancel = function() {
            $modalInstance.dismiss('cancel');
            warningsData.clear();
          };
        }
      ]
    });
  }

  $scope.showCreateExplorationModal = function(categoryList) {
    warningsData.clear();

    var modalInstance = $scope._getCreateModalInstance(categoryList, false);
    modalInstance.result.then(function(result) {
      var title = result.title;
      var category = $filter('normalizeWhitespace')(result.category);
      if (!validatorsService.isValidEntityName(category, true)) {
        return;
      }

      $rootScope.loadingMessage = 'Creating exploration';
      $http.post('/contributehandler/create_new', {
        title: title, category: category
      }).success(function(data) {
        window.location = '/create/' + data.explorationId;
      }).error(function(data) {
        $rootScope.loadingMessage = '';
      });
    });
  };

  $scope.showUploadExplorationModal = function(categoryList) {
    warningsData.clear();

    var modalInstance = $scope._getCreateModalInstance(categoryList, true);
    modalInstance.result.then(function(result) {
      var title = result.title;
      var category = $filter('normalizeWhitespace')(result.category);
      var yamlFile = result.yamlFile;

      if (!validatorsService.isValidEntityName(category, true)) {
        return;
      }

      $rootScope.loadingMessage = 'Creating exploration';

      var form = new FormData();
      form.append('yaml_file', yamlFile);
      form.append(
        'payload', JSON.stringify({category: category, title: title}));
      form.append('csrf_token', GLOBALS.csrf_token);

      $.ajax({
        url: 'contributehandler/upload',
        data: form,
        processData: false,
        contentType: false,
        type: 'POST',
        dataFilter: function(data, type) {
          // Remove the XSSI prefix.
          var transformedData = data.substring(5);
          return JSON.parse(transformedData);
        },
        dataType: 'text'
      }).done(function(data) {
        window.location = '/create/' + data.explorationId;
      }).fail(function(data) {
        var transformedData = data.responseText.substring(5);
        var parsedResponse = JSON.parse(transformedData);
        warningsData.addWarning(
          parsedResponse.error || 'Error communicating with server.');
        $rootScope.loadingMessage = '';
        $scope.$apply();
     });
    });
  };
}]);
=======
}

/**
 * Injects dependencies in a way that is preserved by minification.
 */
ContributeGallery.$inject = [
  '$scope', '$http', '$rootScope', 'warningsData', 'createExplorationButtonService'];
>>>>>>> b9d21955
<|MERGE_RESOLUTION|>--- conflicted
+++ resolved
@@ -18,14 +18,9 @@
  * @author sll@google.com (Sean Lip)
  */
 
-<<<<<<< HEAD
 oppia.controller('ContributeGallery', [
-    '$scope', '$http', '$rootScope', '$filter', '$modal', 'warningsData', 'validatorsService',
-    function($scope, $http, $rootScope, $filter, $modal, warningsData, validatorsService) {
-=======
-function ContributeGallery(
-    $scope, $http, $rootScope, warningsData, createExplorationButtonService) {
->>>>>>> b9d21955
+    '$scope', '$http', '$rootScope', 'createExplorationButtonService',
+    function($scope, $http, $rootScope, createExplorationButtonService) {
   $scope.contributeGalleryDataUrl = '/contributehandler/data';
   $scope.categoryList = [];
   $scope.categories = {};
@@ -48,147 +43,4 @@
 
     $rootScope.loadingMessage = '';
   });
-
-<<<<<<< HEAD
-  $scope._getCreateModalInstance = function(categoryList, isUploadModal) {
-    return $modal.open({
-      templateUrl: 'modals/galleryCreateNew',
-      backdrop: 'static',
-      resolve: {
-        categoriesForDropdown: function() {
-          var result = [];
-          var sortedCategories = $scope.categoryList.sort();
-          for (var i = 0; i < sortedCategories.length; i++) {
-            result.push({
-              id: sortedCategories[i],
-              text: sortedCategories[i]
-            });
-          }
-          return result;
-        },
-        isUploadModal: function() {
-          return isUploadModal;
-        }
-      },
-      controller: [
-        '$scope', '$modalInstance', 'categoriesForDropdown', 'isUploadModal',
-        function($scope, $modalInstance, categoriesForDropdown, isUploadModal) {
-          $scope.categoriesForDropdown = categoriesForDropdown;
-          $scope.newExplorationTitle = '';
-          $scope.newExplorationCategory = '';
-          $scope.isUploadModal = isUploadModal;
-
-          $scope.save = function(title, newCategory) {
-            if (!title) {
-              warningsData.addWarning('Please specify an exploration title.');
-              return;
-            }
-
-            if (!newCategory) {
-              warningsData.addWarning('Please specify a category for this exploration.');
-              return;
-            }
-
-            var returnObj = {
-              title: title,
-              category: newCategory
-            };
-
-            if ($scope.isUploadModal) {
-              var file = document.getElementById('newFileInput').files[0];
-              if (!file || !file.size) {
-                warningsData.addWarning('Empty file detected.');
-                return;
-              }
-              returnObj.yamlFile = file;
-            }
-
-            $modalInstance.close(returnObj);
-          };
-
-          $scope.cancel = function() {
-            $modalInstance.dismiss('cancel');
-            warningsData.clear();
-          };
-        }
-      ]
-    });
-  }
-
-  $scope.showCreateExplorationModal = function(categoryList) {
-    warningsData.clear();
-
-    var modalInstance = $scope._getCreateModalInstance(categoryList, false);
-    modalInstance.result.then(function(result) {
-      var title = result.title;
-      var category = $filter('normalizeWhitespace')(result.category);
-      if (!validatorsService.isValidEntityName(category, true)) {
-        return;
-      }
-
-      $rootScope.loadingMessage = 'Creating exploration';
-      $http.post('/contributehandler/create_new', {
-        title: title, category: category
-      }).success(function(data) {
-        window.location = '/create/' + data.explorationId;
-      }).error(function(data) {
-        $rootScope.loadingMessage = '';
-      });
-    });
-  };
-
-  $scope.showUploadExplorationModal = function(categoryList) {
-    warningsData.clear();
-
-    var modalInstance = $scope._getCreateModalInstance(categoryList, true);
-    modalInstance.result.then(function(result) {
-      var title = result.title;
-      var category = $filter('normalizeWhitespace')(result.category);
-      var yamlFile = result.yamlFile;
-
-      if (!validatorsService.isValidEntityName(category, true)) {
-        return;
-      }
-
-      $rootScope.loadingMessage = 'Creating exploration';
-
-      var form = new FormData();
-      form.append('yaml_file', yamlFile);
-      form.append(
-        'payload', JSON.stringify({category: category, title: title}));
-      form.append('csrf_token', GLOBALS.csrf_token);
-
-      $.ajax({
-        url: 'contributehandler/upload',
-        data: form,
-        processData: false,
-        contentType: false,
-        type: 'POST',
-        dataFilter: function(data, type) {
-          // Remove the XSSI prefix.
-          var transformedData = data.substring(5);
-          return JSON.parse(transformedData);
-        },
-        dataType: 'text'
-      }).done(function(data) {
-        window.location = '/create/' + data.explorationId;
-      }).fail(function(data) {
-        var transformedData = data.responseText.substring(5);
-        var parsedResponse = JSON.parse(transformedData);
-        warningsData.addWarning(
-          parsedResponse.error || 'Error communicating with server.');
-        $rootScope.loadingMessage = '';
-        $scope.$apply();
-     });
-    });
-  };
-}]);
-=======
-}
-
-/**
- * Injects dependencies in a way that is preserved by minification.
- */
-ContributeGallery.$inject = [
-  '$scope', '$http', '$rootScope', 'warningsData', 'createExplorationButtonService'];
->>>>>>> b9d21955
+}]);