--- conflicted
+++ resolved
@@ -1,4 +1,4 @@
-# Copyright 2014 The Oppia Authors. All Rights Reserved.
+    # Copyright 2014 The Oppia Authors. All Rights Reserved.
 #
 # Licensed under the Apache License, Version 2.0 (the "License");
 # you may not use this file except in compliance with the License.
@@ -31,9 +31,6 @@
 
 import feconf
 
-<<<<<<< HEAD
-EXPECTED_TEST_COUNT = 364
-=======
 CURR_DIR = os.path.abspath(os.getcwd())
 OPPIA_TOOLS_DIR = os.path.join(CURR_DIR, '..', 'oppia_tools')
 THIRD_PARTY_DIR = os.path.join(CURR_DIR, 'third_party')
@@ -51,7 +48,6 @@
     os.path.join(THIRD_PARTY_DIR, 'gae-mapreduce-1.9.0.0'),
     os.path.join(THIRD_PARTY_DIR, 'gae-cloud-storage-1.9.0.0'),
 ]
->>>>>>> c76edad7
 
 _PARSER = argparse.ArgumentParser()
 _PARSER.add_argument(
